"""Custom MosaicTiler Factory for PgSTAC Mosaic Backend."""
import os
import re
<<<<<<< HEAD
=======
import sys
import warnings
>>>>>>> 25de1bbe
from dataclasses import dataclass
from typing import (
    Any,
    Callable,
    Dict,
    Generator,
    List,
    Literal,
    Optional,
    Tuple,
    Type,
    Union,
)
from urllib.parse import urlencode

import jinja2
import rasterio
from cogeo_mosaic.backends import BaseBackend
from cogeo_mosaic.errors import MosaicNotFoundError
from fastapi import Body, Depends, HTTPException, Path, Query
from fastapi.dependencies.utils import get_dependant, request_params_to_args
from geojson_pydantic import Feature, FeatureCollection
from psycopg import sql
from psycopg.rows import class_row
from pydantic import conint
from rio_tiler.constants import MAX_THREADS, WGS84_CRS
from rio_tiler.mosaic.methods.base import MosaicMethodBase
from starlette.datastructures import QueryParams
from starlette.requests import Request
from starlette.responses import HTMLResponse, Response
<<<<<<< HEAD
from typing_extensions import Annotated
=======
from starlette.routing import NoMatchFound
from starlette.templating import Jinja2Templates
>>>>>>> 25de1bbe

from titiler.core.dependencies import (
    AssetsBidxExprParams,
    CoordCRSParams,
    DefaultDependency,
    HistogramParams,
    StatisticsParams,
)
from titiler.core.factory import BaseTilerFactory, img_endpoint_params
from titiler.core.models.mapbox import TileJSON
from titiler.core.models.responses import MultiBaseStatisticsGeoJSON
from titiler.core.resources.enums import ImageType, MediaType, OptionalHeader
from titiler.core.resources.responses import GeoJSONResponse, XMLResponse
from titiler.mosaic.factory import PixelSelectionParams
from titiler.pgstac import model
from titiler.pgstac.dependencies import (
    BackendParams,
    PathParams,
    PgSTACParams,
    SearchParams,
    TileParams,
)
from titiler.pgstac.mosaic import PGSTACBackend


def _first_value(values: List[Any], default: Any = None):
    """Return the first not None value."""
    return next(filter(lambda x: x is not None, values), default)


DEFAULT_TEMPLATES = Jinja2Templates(
    directory="",
    loader=jinja2.ChoiceLoader(
        [
            jinja2.PackageLoader(__package__, "templates"),
            jinja2.PackageLoader("titiler.core", "templates"),
        ]
    ),
)  # type:ignore


@dataclass
class MosaicTilerFactory(BaseTilerFactory):
    """Custom MosaicTiler for PgSTAC Mosaic Backend."""

    reader: Type[BaseBackend] = PGSTACBackend
    path_dependency: Callable[..., str] = PathParams
    layer_dependency: Type[DefaultDependency] = AssetsBidxExprParams

    # Statistics/Histogram Dependencies
    stats_dependency: Type[DefaultDependency] = StatisticsParams
    histogram_dependency: Type[DefaultDependency] = HistogramParams

    # Search dependency
    search_dependency: Callable[
        ..., Tuple[model.PgSTACSearch, model.Metadata]
    ] = SearchParams

    pixel_selection_dependency: Callable[..., MosaicMethodBase] = PixelSelectionParams

    backend_dependency: Type[DefaultDependency] = BackendParams

    # Add/Remove some endpoints
    add_statistics: bool = False

    add_viewer: bool = False

    add_mosaic_list: bool = False

    templates: Jinja2Templates = DEFAULT_TEMPLATES

    def check_query_params(
        self, *, dependencies: List[Callable], query_params: QueryParams
    ) -> None:
        """Check QueryParams for Query dependency.

        1. `get_dependant` is used to get the query-parameters required by the `callable`
        2. we use `request_params_to_args` to construct arguments needed to call the `callable`
        3. we call the `callable` and catch any errors

        Important: We assume the `callable` in not a co-routine

        """
        for dependency in dependencies:
            dep = get_dependant(path="", call=dependency)
            if dep.query_params:
                # call the dependency with the query-parameters values
                query_values, _ = request_params_to_args(dep.query_params, query_params)
                _ = dependency(**query_values)

        return

    def register_routes(self) -> None:
        """This Method register routes to the router."""
        self._search_routes()
        if self.add_mosaic_list:
            self._search_list_routes()

        # NOTE: `assets` route HAVE TO be registered before `tiles` routes
        self._assets_routes()

        self._tiles_routes()
        self._tilejson_routes()
        self._wmts_routes()

        if self.add_statistics:
            self._statistics_routes()

        if self.add_viewer:
            self._map_routes()

    def _tiles_routes(self) -> None:
        """register tiles routes."""

        @self.router.get("/{searchid}/tiles/{z}/{x}/{y}", **img_endpoint_params)
        @self.router.get(
            "/{searchid}/tiles/{z}/{x}/{y}.{format}", **img_endpoint_params
        )
        @self.router.get(
            "/{searchid}/tiles/{z}/{x}/{y}@{scale}x", **img_endpoint_params
        )
        @self.router.get(
            "/{searchid}/tiles/{z}/{x}/{y}@{scale}x.{format}", **img_endpoint_params
        )
        @self.router.get(
            "/{searchid}/tiles/{tileMatrixSetId}/{z}/{x}/{y}", **img_endpoint_params
        )
        @self.router.get(
            "/{searchid}/tiles/{tileMatrixSetId}/{z}/{x}/{y}.{format}",
            **img_endpoint_params,
        )
        @self.router.get(
            "/{searchid}/tiles/{tileMatrixSetId}/{z}/{x}/{y}@{scale}x",
            **img_endpoint_params,
        )
        @self.router.get(
            "/{searchid}/tiles/{tileMatrixSetId}/{z}/{x}/{y}@{scale}x.{format}",
            **img_endpoint_params,
        )
        def tile(
            searchid=Depends(self.path_dependency),
            tile=Depends(TileParams),
            tileMatrixSetId: Annotated[  # type: ignore
                Literal[tuple(self.supported_tms.list())],
                f"Identifier selecting one of the TileMatrixSetId supported (default: '{self.default_tms}')",
            ] = self.default_tms,
            scale: Annotated[  # type: ignore
                Optional[conint(gt=0, le=4)],
                "Tile size scale. 1=256x256, 2=512x512...",
            ] = None,
            format: Annotated[
                ImageType,
                "Default will be automatically defined if the output image needs a mask (png) or not (jpeg).",
            ] = None,
            layer_params=Depends(self.layer_dependency),
            dataset_params=Depends(self.dataset_dependency),
            pixel_selection=Depends(self.pixel_selection_dependency),
            buffer: Annotated[
                Optional[float],
                Query(
                    gt=0,
                    title="Tile buffer.",
                    description="Buffer on each side of the given tile. It must be a multiple of `0.5`. Output **tilesize** will be expanded to `tilesize + 2 * buffer` (e.g 0.5 = 257x257, 1.0 = 258x258).",
                ),
            ] = None,
            post_process=Depends(self.process_dependency),
            rescale=Depends(self.rescale_dependency),
            color_formula: Annotated[
                Optional[str],
                Query(
                    title="Color Formula",
                    description="rio-color formula (info: https://github.com/mapbox/rio-color)",
                ),
            ] = None,
            colormap=Depends(self.colormap_dependency),
            render_params=Depends(self.render_dependency),
            pgstac_params: PgSTACParams = Depends(),
            backend_params=Depends(self.backend_dependency),
            reader_params=Depends(self.reader_dependency),
            env=Depends(self.environment_dependency),
        ):
            """Create map tile."""
            threads = int(os.getenv("MOSAIC_CONCURRENCY", MAX_THREADS))

            scale = scale or 1

            strict_zoom = str(os.getenv("MOSAIC_STRICT_ZOOM", False)).lower() in [
                "true",
                "yes",
            ]

            tms = self.supported_tms.get(tileMatrixSetId)
            with rasterio.Env(**env):
                with self.reader(
                    searchid,
                    tms=tms,
                    reader_options={**reader_params},
                    **backend_params,
                ) as src_dst:

                    if strict_zoom and (
                        tile.z < src_dst.minzoom or tile.z > src_dst.maxzoom
                    ):
                        raise HTTPException(
                            400,
                            f"Invalid ZOOM level {tile.z}. Should be between {src_dst.minzoom} and {src_dst.maxzoom}",
                        )

                    image, assets = src_dst.tile(
                        tile.x,
                        tile.y,
                        tile.z,
                        tilesize=scale * 256,
                        buffer=buffer,
                        pixel_selection=pixel_selection,
                        threads=threads,
                        **layer_params,
                        **dataset_params,
                        **pgstac_params,
                    )

            if post_process:
                image = post_process(image)

            if rescale:
                image.rescale(rescale)

            if color_formula:
                image.apply_color_formula(color_formula)

            if colormap:
                image = image.apply_colormap(colormap)

            if not format:
                format = ImageType.jpeg if image.mask.all() else ImageType.png

            content = image.render(
                img_format=format.driver,
                **format.profile,
                **render_params,
            )

            headers: Dict[str, str] = {}
            if OptionalHeader.x_assets in self.optional_headers:
                ids = [x["id"] for x in assets]
                headers["X-Assets"] = ",".join(ids)

            return Response(content, media_type=format.mediatype, headers=headers)

    def _tilejson_routes(self) -> None:
        """register tiles routes."""

        @self.router.get(
            "/{searchid}/tilejson.json",
            response_model=TileJSON,
            responses={200: {"description": "Return a tilejson"}},
            response_model_exclude_none=True,
        )
        @self.router.get(
            "/{searchid}/{tileMatrixSetId}/tilejson.json",
            response_model=TileJSON,
            responses={200: {"description": "Return a tilejson"}},
            response_model_exclude_none=True,
        )
        def tilejson(
            request: Request,
            searchid=Depends(self.path_dependency),
            tileMatrixSetId: Annotated[  # type: ignore
                Literal[tuple(self.supported_tms.list())],
                f"Identifier selecting one of the TileMatrixSetId supported (default: '{self.default_tms}')",
            ] = self.default_tms,
            tile_format: Annotated[
                Optional[ImageType],
                Query(
                    description="Default will be automatically defined if the output image needs a mask (png) or not (jpeg).",
                ),
            ] = None,
            tile_scale: Annotated[
                Optional[int],
                Query(
                    gt=0, lt=4, description="Tile size scale. 1=256x256, 2=512x512..."
                ),
            ] = None,
            minzoom: Annotated[
                Optional[int],
                Query(description="Overwrite default minzoom."),
            ] = None,
            maxzoom: Annotated[
                Optional[int],
                Query(description="Overwrite default maxzoom."),
            ] = None,
            layer_params=Depends(self.layer_dependency),
            dataset_params=Depends(self.dataset_dependency),
            pixel_selection=Depends(self.pixel_selection_dependency),
            buffer: Annotated[
                Optional[float],
                Query(
                    gt=0,
                    title="Tile buffer.",
                    description="Buffer on each side of the given tile. It must be a multiple of `0.5`. Output **tilesize** will be expanded to `tilesize + 2 * buffer` (e.g 0.5 = 257x257, 1.0 = 258x258).",
                ),
            ] = None,
            post_process=Depends(self.process_dependency),
            rescale=Depends(self.rescale_dependency),
            color_formula: Annotated[
                Optional[str],
                Query(
                    title="Color Formula",
                    description="rio-color formula (info: https://github.com/mapbox/rio-color)",
                ),
            ] = None,
            colormap=Depends(self.colormap_dependency),
            render_params=Depends(self.render_dependency),
            pgstac_params: PgSTACParams = Depends(),
            backend_params=Depends(self.backend_dependency),
            reader_params=Depends(self.reader_dependency),
        ):
            """Return TileJSON document for a SearchId."""
            with request.app.state.dbpool.connection() as conn:
                with conn.cursor(row_factory=class_row(model.Search)) as cursor:
                    cursor.execute(
                        "SELECT * FROM searches WHERE hash=%s;",
                        (searchid,),
                    )
                    search_info = cursor.fetchone()
                    if not search_info:
                        raise MosaicNotFoundError(f"SearchId `{searchid}` not found")

            route_params = {
                "searchid": search_info.id,
                "z": "{z}",
                "x": "{x}",
                "y": "{y}",
                "tileMatrixSetId": tileMatrixSetId,
            }
            if tile_scale:
                route_params["scale"] = tile_scale
            if tile_format:
                route_params["format"] = tile_format.value

            tiles_url = self.url_for(request, "tile", **route_params)

            qs_key_to_remove = [
                "tilematrixsetid",
                "tile_format",
                "tile_scale",
                "minzoom",
                "maxzoom",
            ]
            qs = [
                (key, value)
                for (key, value) in request.query_params._list
                if key.lower() not in qs_key_to_remove
            ]
            if qs:
                tiles_url += f"?{urlencode(qs)}"

            tms = self.supported_tms.get(tileMatrixSetId)
            minzoom = _first_value([minzoom, search_info.metadata.minzoom], tms.minzoom)
            maxzoom = _first_value([maxzoom, search_info.metadata.maxzoom], tms.maxzoom)
            bounds = _first_value(
                [search_info.input_search.get("bbox"), search_info.metadata.bounds],
                tms.bbox,
            )
            return {
                "bounds": bounds,
                "minzoom": minzoom,
                "maxzoom": maxzoom,
                "name": search_info.metadata.name or search_info.id,
                "tiles": [tiles_url],
            }

    def _map_routes(self):  # noqa: C901
        """Register /map endpoint."""

        @self.router.get("/{searchid}/map", response_class=HTMLResponse)
        @self.router.get(
            "/{searchid}/{tileMatrixSetId}/map", response_class=HTMLResponse
        )
        def map_viewer(
            request: Request,
            searchid=Depends(self.path_dependency),
            tileMatrixSetId: Annotated[
                Literal[tuple(self.supported_tms.list())],
                f"Identifier selecting one of the TileMatrixSetId supported (default: '{self.default_tms}')",
            ] = self.default_tms,
            tile_format: Annotated[
                Optional[ImageType],
                Query(
                    description="Default will be automatically defined if the output image needs a mask (png) or not (jpeg).",
                ),
            ] = None,
            tile_scale: Annotated[
                Optional[int],
                Query(
                    gt=0, lt=4, description="Tile size scale. 1=256x256, 2=512x512..."
                ),
            ] = None,
            minzoom: Annotated[
                Optional[int],
                Query(description="Overwrite default minzoom."),
            ] = None,
            maxzoom: Annotated[
                Optional[int],
                Query(description="Overwrite default maxzoom."),
            ] = None,
            layer_params=Depends(self.layer_dependency),
            dataset_params=Depends(self.dataset_dependency),
            pixel_selection=Depends(self.pixel_selection_dependency),
            buffer: Annotated[
                Optional[float],
                Query(
                    gt=0,
                    title="Tile buffer.",
                    description="Buffer on each side of the given tile. It must be a multiple of `0.5`. Output **tilesize** will be expanded to `tilesize + 2 * buffer` (e.g 0.5 = 257x257, 1.0 = 258x258).",
                ),
            ] = None,
            post_process=Depends(self.process_dependency),
            rescale=Depends(self.rescale_dependency),
            color_formula: Annotated[
                Optional[str],
                Query(
                    title="Color Formula",
                    description="rio-color formula (info: https://github.com/mapbox/rio-color)",
                ),
            ] = None,
            colormap=Depends(self.colormap_dependency),
            render_params=Depends(self.render_dependency),
            pgstac_params: PgSTACParams = Depends(),
            backend_params=Depends(self.backend_dependency),
            reader_params=Depends(self.reader_dependency),
            env=Depends(self.environment_dependency),
        ):
            """Return a simple map viewer."""
            tilejson_url = self.url_for(
                request, "tilejson", searchid=searchid, tileMatrixSetId=tileMatrixSetId
            )
            if request.query_params._list:
                tilejson_url += f"?{urlencode(request.query_params._list)}"

            tms = self.supported_tms.get(tileMatrixSetId)
            return self.templates.TemplateResponse(
                name="map.html",
                context={
                    "request": request,
                    "tilejson_endpoint": tilejson_url,
                    "tms": tms,
                    "resolutions": [tms._resolution(matrix) for matrix in tms],
                },
                media_type="text/html",
            )

    def _wmts_routes(self):  # noqa: C901
        """Add wmts endpoint."""

        @self.router.get("/{searchid}/WMTSCapabilities.xml", response_class=XMLResponse)
        @self.router.get(
            "/{searchid}/{tileMatrixSetId}/WMTSCapabilities.xml",
            response_class=XMLResponse,
        )
        def wmts(
            request: Request,
            searchid=Depends(self.path_dependency),
            tileMatrixSetId: Annotated[
                Literal[tuple(self.supported_tms.list())],
                f"Identifier selecting one of the TileMatrixSetId supported (default: '{self.default_tms}')",
            ] = self.default_tms,
            tile_format: Annotated[
                ImageType,
                Query(description="Output image type. Default is png."),
            ] = ImageType.png,
            tile_scale: Annotated[
                int,
                Query(
                    gt=0, lt=4, description="Tile size scale. 1=256x256, 2=512x512..."
                ),
            ] = 1,
            minzoom: Annotated[
                Optional[int],
                Query(description="Overwrite default minzoom."),
            ] = None,
            maxzoom: Annotated[
                Optional[int],
                Query(description="Overwrite default maxzoom."),
            ] = None,
        ):
            """OGC WMTS endpoint."""
            with request.app.state.dbpool.connection() as conn:
                with conn.cursor(row_factory=class_row(model.Search)) as cursor:
                    cursor.execute(
                        "SELECT * FROM searches WHERE hash=%s;",
                        (searchid,),
                    )
                    search_info = cursor.fetchone()
                    if not search_info:
                        raise MosaicNotFoundError(f"SearchId `{searchid}` not found")

            route_params = {
                "searchid": searchid,
                "z": "{TileMatrix}",
                "x": "{TileCol}",
                "y": "{TileRow}",
                "scale": tile_scale,
                "format": tile_format.value,
                "tileMatrixSetId": tileMatrixSetId,
            }

            # `route_params.copy()` this can be removed after titiler>=0.13.2 update
            tiles_url = self.url_for(request, "tile", **route_params.copy())

            # List of dependencies a `/tile` URL should validate
            # Note: Those dependencies should only require Query() inputs
            tile_dependencies = [
                self.layer_dependency,
                self.dataset_dependency,
                self.pixel_selection_dependency,
                self.process_dependency,
                self.rescale_dependency,
                self.colormap_dependency,
                self.render_dependency,
                PgSTACParams,
                self.reader_dependency,
                self.backend_dependency,
            ]

            layers: List[Dict[str, Any]] = []
            if search_info.metadata.defaults:
                for name, values in search_info.metadata.defaults.items():
                    query_string = urlencode(values, doseq=True)
                    try:
                        self.check_query_params(
                            dependencies=tile_dependencies,
                            query_params=QueryParams(query_string),
                        )
                    except Exception as e:
                        warnings.warn(
                            f"Cannot construct URL for layer `{name}`: {repr(e)}",
                            UserWarning,
                        )
                        continue

                    layers.append(
                        {
                            "name": name,
                            "endpoint": tiles_url + f"?{query_string}",
                        }
                    )

            qs_key_to_remove = [
                "tilematrixsetid",
                "tile_format",
                "tile_scale",
                "minzoom",
                "maxzoom",
                "service",
                "request",
            ]
            qs = [
                (key, value)
                for (key, value) in request.query_params._list
                if key.lower() not in qs_key_to_remove
            ]
            if qs:
                tiles_url += f"?{urlencode(qs)}"

            # Checking if we can construct a valid tile URL
            # 1. we use `check_query_params` to validate the query-parameter
            # 2. if there is no layers (from mosaic metadata) we raise the caught error
            # 3. if there no errors we then add a default `layer` to the layers stack
            try:
                self.check_query_params(
                    dependencies=tile_dependencies, query_params=QueryParams(qs)
                )
            except Exception as e:
                if not layers:
                    raise e
            else:
                layers.append({"name": "default", "endpoint": tiles_url})

            tms = self.supported_tms.get(tileMatrixSetId)
            minzoom = _first_value([minzoom, search_info.metadata.minzoom], tms.minzoom)
            maxzoom = _first_value([maxzoom, search_info.metadata.maxzoom], tms.maxzoom)
            bounds = _first_value(
                [search_info.input_search.get("bbox"), search_info.metadata.bounds],
                tms.bbox,
            )

            tileMatrix = []
            for zoom in range(minzoom, maxzoom + 1):  # type: ignore
                matrix = tms.matrix(zoom)
                tm = f"""
                        <TileMatrix>
                            <ows:Identifier>{matrix.id}</ows:Identifier>
                            <ScaleDenominator>{matrix.scaleDenominator}</ScaleDenominator>
                            <TopLeftCorner>{matrix.pointOfOrigin[0]} {matrix.pointOfOrigin[1]}</TopLeftCorner>
                            <TileWidth>{matrix.tileWidth}</TileWidth>
                            <TileHeight>{matrix.tileHeight}</TileHeight>
                            <MatrixWidth>{matrix.matrixWidth}</MatrixWidth>
                            <MatrixHeight>{matrix.matrixHeight}</MatrixHeight>
                        </TileMatrix>"""
                tileMatrix.append(tm)

            return self.templates.TemplateResponse(
                "wmts.xml",
                {
                    "request": request,
                    "title": search_info.metadata.name or searchid,
                    "bounds": bounds,
                    "tileMatrix": tileMatrix,
                    "tms": tms,
                    "layers": layers,
                    "media_type": tile_format.mediatype,
                },
                media_type=MediaType.xml.value,
            )

    def _assets_routes(self):
        """Register assets routes."""

        @self.router.get(
            "/{searchid}/tiles/{z}/{x}/{y}/assets",
            responses={200: {"description": "Return list of assets"}},
        )
        @self.router.get(
            "/{searchid}/tiles/{tileMatrixSetId}/{z}/{x}/{y}/assets",
            responses={200: {"description": "Return list of assets"}},
            response_model=List[Dict],
        )
        def assets_for_tile(
            searchid=Depends(self.path_dependency),
            tile=Depends(TileParams),
            tileMatrixSetId: Annotated[
                Literal[tuple(self.supported_tms.list())],
                f"Identifier selecting one of the TileMatrixSetId supported (default: '{self.default_tms}')",
            ] = self.default_tms,
            pgstac_params: PgSTACParams = Depends(),
            backend_params=Depends(self.backend_dependency),
            reader_params=Depends(self.reader_dependency),
        ):
            """Return a list of assets which overlap a given tile"""
            tms = self.supported_tms.get(tileMatrixSetId)
            with self.reader(
                searchid,
                tms=tms,
                reader_options={**reader_params},
                **backend_params,
            ) as src_dst:
                return src_dst.assets_for_tile(tile.x, tile.y, tile.z, **pgstac_params)

        @self.router.get(
            "/{searchid}/{lon},{lat}/assets",
            responses={200: {"description": "Return list of assets"}},
            response_model=List[Dict],
        )
        def assets_for_point(
            lon: Annotated[float, Path(description="Longitude")],
            lat: Annotated[float, Path(description="Latitude")],
            searchid=Depends(self.path_dependency),
            coord_crs=Depends(CoordCRSParams),
            pgstac_params: PgSTACParams = Depends(),
            backend_params=Depends(self.backend_dependency),
            reader_params=Depends(self.reader_dependency),
        ):
            """Return a list of assets for a given point."""
            with self.reader(
                searchid,
                reader_options={**reader_params},
                **backend_params,
            ) as src_dst:
                return src_dst.assets_for_point(
                    lon,
                    lat,
                    coord_crs=coord_crs or WGS84_CRS,
                    **pgstac_params,
                )

    def _search_routes(self) -> None:  # noqa: C901
        """register search routes."""

        @self.router.post(
            "/register",
            responses={200: {"description": "Register a Search."}},
            response_model=model.RegisterResponse,
            response_model_exclude_none=True,
        )
        def register_search(
            request: Request, search_query=Depends(self.search_dependency)
        ):
            """Register a Search query."""
            search, metadata = search_query

            with request.app.state.dbpool.connection() as conn:
                with conn.cursor(row_factory=class_row(model.Search)) as cursor:
                    cursor.execute(
                        "SELECT * FROM search_query(%s, _metadata => %s);",
                        (
                            search.model_dump_json(by_alias=True, exclude_none=True),
                            metadata.model_dump_json(exclude_none=True),
                        ),
                    )
                    search_info = cursor.fetchone()

            links: List[model.Link] = [
                model.Link(
                    rel="metadata",
                    title="Mosaic metadata",
                    href=self.url_for(request, "info_search", searchid=search_info.id),
                ),
                model.Link(
                    rel="tilejson",
                    title="Link for TileJSON",
                    href=self.url_for(request, "tilejson", searchid=search_info.id),
                ),
            ]

            try:
                links.append(
                    model.Link(
                        rel="map",
                        title="Link for Map viewer",
                        href=self.url_for(
                            request, "map_viewer", searchid=search_info.id
                        ),
                    )
                )
            except NoMatchFound:
                pass

            try:
                links.append(
                    model.Link(
                        rel="wmts",
                        title="Link for WMTS",
                        href=self.url_for(request, "wmts", searchid=search_info.id),
                    )
                )
            except NoMatchFound:
                pass

            if search_info.metadata.defaults:
                # List of dependencies a `/tile` URL should validate
                # Note: Those dependencies should only require Query() inputs
                tile_dependencies = [
                    self.layer_dependency,
                    self.dataset_dependency,
                    self.pixel_selection_dependency,
                    self.process_dependency,
                    self.rescale_dependency,
                    self.colormap_dependency,
                    self.render_dependency,
                    PgSTACParams,
                    self.reader_dependency,
                    self.backend_dependency,
                ]

                for name, values in search_info.metadata.defaults.items():
                    query_string = urlencode(values, doseq=True)
                    try:
                        self.check_query_params(
                            dependencies=tile_dependencies,
                            query_params=QueryParams(query_string),
                        )
                    except Exception as e:
                        warnings.warn(
                            f"Cannot construct URL for layer `{name}`: {repr(e)}",
                            UserWarning,
                        )
                        continue

                    links.append(
                        model.Link(
                            title=f"TileJSON link for `{name}` layer.",
                            rel="tilejson",
                            href=self.url_for(
                                request,
                                "tilejson",
                                searchid=search_info.id,
                            )
                            + f"?{query_string}",
                        )
                    )

            return model.RegisterResponse(searchid=search_info.id, links=links)

        @self.router.get(
            "/{searchid}/info",
            responses={200: {"description": "Get Search query metadata."}},
            response_model=model.Info,
            response_model_exclude_none=True,
        )
        def info_search(request: Request, searchid=Depends(self.path_dependency)):
            """Get Search query metadata."""
            with request.app.state.dbpool.connection() as conn:
                with conn.cursor(row_factory=class_row(model.Search)) as cursor:
                    cursor.execute(
                        "SELECT * FROM searches WHERE hash=%s;",
                        (searchid,),
                    )
                    search_info = cursor.fetchone()

            if not search_info:
                raise MosaicNotFoundError(f"SearchId `{searchid}` not found")

            links: List[model.Link] = [
                model.Link(
                    rel="self",
                    title="Mosaic metadata",
                    href=self.url_for(request, "info_search", searchid=search_info.id),
                ),
                model.Link(
                    title="Link for TileJSON",
                    rel="tilejson",
                    href=self.url_for(request, "tilejson", searchid=search_info.id),
                ),
            ]

            try:
                links.append(
                    model.Link(
                        rel="map",
                        title="Link for Map viewer",
                        href=self.url_for(
                            request, "map_viewer", searchid=search_info.id
                        ),
                    )
                )
            except NoMatchFound:
                pass

            try:
                links.append(
                    model.Link(
                        rel="wmts",
                        title="Link for WMTS",
                        href=self.url_for(request, "wmts", searchid=search_info.id),
                    )
                )
            except NoMatchFound:
                pass

            if search_info.metadata.defaults:
                for name, values in search_info.metadata.defaults.items():
                    links.append(
                        model.Link(
                            title=f"TileJSON link for `{name}` layer.",
                            rel="tilejson",
                            href=self.url_for(
                                request,
                                "tilejson",
                                searchid=search_info.id,
                            )
                            + f"?{urlencode(values, doseq=True)}",
                        )
                    )

            return model.Info(search=search_info, links=links)

    def _search_list_routes(self) -> None:
        """Add mosaic listing route."""

        @self.router.get(
            "/list",
            responses={200: {"description": "List Mosaics in PgSTAC."}},
            response_model=model.Infos,
            response_model_exclude_none=True,
        )
        def list_mosaic(
            request: Request,
            limit: Annotated[
                int,
                Query(
                    ge=1,
                    le=1000,
                    description="Page size limit",
                ),
            ] = 10,
            offset: Annotated[
                int,
                Query(
                    ge=0,
                    description="Page offset",
                ),
            ] = 0,
            sortby: Annotated[
                Optional[str],
                Query(
                    description="Sort the response items by a property (ascending (default) or descending).",
                ),
            ] = None,
        ):
            """List a Search query."""
            # Default filter to only return `metadata->type == 'mosaic'`
            mosaic_filter = sql.SQL("metadata->>'type' = 'mosaic'")

            # additional metadata property filter passed in query-parameters
            # <propname>=val - filter for a metadata property. Multiple property filters are ANDed together.
            qs_key_to_remove = ["limit", "offset", "sortby"]
            additional_filter = [
                sql.SQL("metadata->>{key} = {value}").format(
                    key=sql.Literal(key), value=sql.Literal(value)
                )
                for (key, value) in request.query_params.items()
                if key.lower() not in qs_key_to_remove
            ]
            filters = [
                sql.SQL("WHERE"),
                sql.SQL("AND ").join([mosaic_filter, *additional_filter]),
            ]

            def parse_sort_by(sortby: str) -> Generator[sql.Composable, None, None]:
                """Parse SortBy expression."""
                for s in sortby.split(","):
                    parts = re.match(
                        "^(?P<dir>[+-]?)(?P<prop>.*)$", s.lstrip()
                    ).groupdict()  # type:ignore

                    prop = parts["prop"]
                    if parts["prop"] in ["lastused", "usecount"]:
                        prop = sql.Identifier(prop)
                    else:
                        prop = sql.SQL("metadata->>{}").format(sql.Literal(prop))

                    if parts["dir"] == "-":
                        order = sql.SQL("{} DESC").format(prop)
                    else:
                        order = sql.SQL("{} ASC").format(prop)

                    yield order

            # sortby=[+|-]PROP - sort the response items by a property (ascending (default) or descending).
            order_by = []
            if sortby:
                sort_expr = list(parse_sort_by(sortby))
                if sort_expr:
                    order_by = [
                        sql.SQL("ORDER BY"),
                        sql.SQL(", ").join(sort_expr),
                    ]

            with request.app.state.dbpool.connection() as conn:
                with conn.cursor() as cursor:
                    # Get Total Number of searches rows
                    query = [
                        sql.SQL("SELECT count(*) FROM searches"),
                        *filters,
                    ]
                    cursor.execute(sql.SQL(" ").join(query))
                    nb_items = int(cursor.fetchone()[0])

                    # Get rows
                    cursor.row_factory = class_row(model.Search)
                    query = [
                        sql.SQL("SELECT * FROM searches"),
                        *filters,
                        *order_by,
                        sql.SQL("LIMIT %(limit)s OFFSET %(offset)s"),
                    ]
                    cursor.execute(
                        sql.SQL(" ").join(query), {"limit": limit, "offset": offset}
                    )
                    searches_info = cursor.fetchall()

            qs = QueryParams({**request.query_params, "limit": limit, "offset": offset})
            links = [
                model.Link(
                    rel="self",
                    href=self.url_for(request, "list_mosaic") + f"?{qs}",
                ),
            ]

            if len(searches_info) < nb_items:
                next_token = offset + len(searches_info)
                qs = QueryParams(
                    {**request.query_params, "limit": limit, "offset": next_token}
                )
                links.append(
                    model.Link(
                        rel="next",
                        href=self.url_for(request, "list_mosaic") + f"?{qs}",
                    ),
                )

            if offset > 0:
                prev_token = offset - limit if (offset - limit) > 0 else 0
                qs = QueryParams(
                    {**request.query_params, "limit": limit, "offset": prev_token}
                )
                links.append(
                    model.Link(
                        rel="prev",
                        href=self.url_for(request, "list_mosaic") + f"?{qs}",
                    ),
                )

            return model.Infos(
                searches=[
                    model.Info(
                        search=search,
                        links=[
                            model.Link(
                                rel="metadata",
                                href=self.url_for(
                                    request, "info_search", searchid=search.id
                                ),
                            ),
                            model.Link(
                                rel="tilejson",
                                href=self.url_for(
                                    request, "tilejson", searchid=search.id
                                ),
                            ),
                        ],
                    )
                    for search in searches_info
                ],
                links=links,
                context=model.Context(
                    returned=len(searches_info),
                    matched=nb_items,
                    limit=limit,
                ),
            )

    def _statistics_routes(self):
        """Register /statistics endpoint."""

        @self.router.post(
            "/{searchid}/statistics",
            response_model=MultiBaseStatisticsGeoJSON,
            response_model_exclude_none=True,
            response_class=GeoJSONResponse,
            responses={
                200: {
                    "content": {"application/json": {}},
                    "description": "Return statistics for geojson features.",
                }
            },
        )
        def geojson_statistics(
            geojson: Annotated[
                Union[FeatureCollection, Feature],
                Body(description="GeoJSON Feature or FeatureCollection."),
            ],
            searchid=Depends(self.path_dependency),
            coord_crs=Depends(CoordCRSParams),
            layer_params=Depends(self.layer_dependency),
            dataset_params=Depends(self.dataset_dependency),
            pixel_selection=Depends(self.pixel_selection_dependency),
            max_size: Annotated[
                int, Query(description="Maximum image size to read onto.")
            ] = 1024,
            stats_params=Depends(self.stats_dependency),
            histogram_params=Depends(self.histogram_dependency),
            pgstac_params: PgSTACParams = Depends(),
            backend_params=Depends(self.backend_dependency),
            reader_params=Depends(self.reader_dependency),
            env=Depends(self.environment_dependency),
        ):
            """Get Statistics from a geojson feature or featureCollection."""
            fc = geojson
            if isinstance(fc, Feature):
                fc = FeatureCollection(type="FeatureCollection", features=[geojson])

            threads = int(os.getenv("MOSAIC_CONCURRENCY", MAX_THREADS))

            with rasterio.Env(**env):
                with self.reader(
                    searchid,
                    reader_options={**reader_params},
                    **backend_params,
                ) as src_dst:
                    for feature in fc:
                        data, _ = src_dst.feature(
                            feature.model_dump(exclude_none=True),
                            shape_crs=coord_crs or WGS84_CRS,
                            pixel_selection=pixel_selection,
                            threads=threads,
                            max_size=max_size,
                            **layer_params,
                            **dataset_params,
                            **pgstac_params,
                        )

                        stats = data.statistics(
                            **stats_params, hist_options={**histogram_params}
                        )

                        feature.properties = feature.properties or {}
                        feature.properties.update({"statistics": stats})

            return fc.features[0] if isinstance(geojson, Feature) else fc<|MERGE_RESOLUTION|>--- conflicted
+++ resolved
@@ -1,11 +1,7 @@
 """Custom MosaicTiler Factory for PgSTAC Mosaic Backend."""
 import os
 import re
-<<<<<<< HEAD
-=======
-import sys
 import warnings
->>>>>>> 25de1bbe
 from dataclasses import dataclass
 from typing import (
     Any,
@@ -36,12 +32,9 @@
 from starlette.datastructures import QueryParams
 from starlette.requests import Request
 from starlette.responses import HTMLResponse, Response
-<<<<<<< HEAD
-from typing_extensions import Annotated
-=======
 from starlette.routing import NoMatchFound
 from starlette.templating import Jinja2Templates
->>>>>>> 25de1bbe
+from typing_extensions import Annotated
 
 from titiler.core.dependencies import (
     AssetsBidxExprParams,
@@ -580,6 +573,7 @@
                         warnings.warn(
                             f"Cannot construct URL for layer `{name}`: {repr(e)}",
                             UserWarning,
+                            stacklevel=2,
                         )
                         continue
 
@@ -808,6 +802,7 @@
                         warnings.warn(
                             f"Cannot construct URL for layer `{name}`: {repr(e)}",
                             UserWarning,
+                            stacklevel=2,
                         )
                         continue
 
